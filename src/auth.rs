--- conflicted
+++ resolved
@@ -1,14 +1,8 @@
 use crate::cas::CidWrap;
 use crate::config;
-<<<<<<< HEAD
-use crate::orbit::{
-    create_orbit, get_oid_matrix_params, load_orbit, verify_oid, AuthTokens, Orbit, SimpleOrbit,
-};
+use crate::orbit::{create_orbit, load_orbit, verify_oid, AuthTokens, AuthTypes, Orbit};
 use crate::tz::{TezosAuthorizationString, TezosBasicAuthorization};
-=======
-use crate::orbit::{create_orbit, load_orbit, verify_oid, AuthTokens, AuthTypes, Orbit};
 use crate::zcap::ZCAPTokens;
->>>>>>> d93597c3
 use anyhow::Result;
 use ipfs_embed::Keypair;
 use libipld::cid::Cid;
@@ -112,23 +106,9 @@
 pub struct CreateAuthWrapper(pub Orbit);
 pub struct ListAuthWrapper(pub Orbit);
 
-<<<<<<< HEAD
-fn extract_info<'a, T>(
-    req: &'a Request,
-) -> Result<(Vec<u8>, AuthTokens, config::Config, &'a Keypair), Outcome<T, anyhow::Error>> {
-=======
-async fn extract_info<T>(
-    req: &Request<'_>,
-) -> Result<(Vec<u8>, AuthTokens, config::Config, Cid), Outcome<T, anyhow::Error>> {
->>>>>>> d93597c3
-    // TODO need to identify auth method from the headers
-    let auth_data = match req.headers().get_one("Authorization") {
-        Some(a) => a,
-        None => {
-            return Err(Outcome::Forward(()));
-        }
-    };
-    info_!("Headers: {}", auth_data);
+async fn extract_info<'a, T>(
+    req: &'a Request<'_>,
+) -> Result<(AuthTokens, config::Config, &'a Keypair, Cid), Outcome<T, anyhow::Error>> {
     let config = match req.rocket().state::<config::Config>() {
         Some(c) => c,
         None => {
@@ -138,7 +118,6 @@
             )));
         }
     };
-<<<<<<< HEAD
     let kp = match req.rocket().state::<Keypair>() {
         Some(kp) => kp,
         None => {
@@ -148,15 +127,6 @@
             )))
         }
     };
-    match TezosAuthorizationString::extract(auth_data) {
-        Ok(token) => Ok((
-            auth_data.as_bytes().to_vec(),
-            AuthTokens::Tezos(token),
-            config.clone(),
-            kp,
-        )),
-        Err(e) => Err(Outcome::Failure((Status::Unauthorized, e))),
-=======
     let oid: Cid = match req.param::<CidWrap>(0) {
         Some(Ok(o)) => o.0,
         _ => {
@@ -167,13 +137,12 @@
         }
     };
     match AuthTokens::from_request(req).await {
-        Outcome::Success(token) => Ok((auth_data.as_bytes().to_vec(), token, config.clone(), oid)),
+        Outcome::Success(token) => Ok((token, config.clone(), kp, oid)),
         Outcome::Failure(e) => Err(Outcome::Failure(e)),
         Outcome::Forward(_) => Err(Outcome::Failure((
             Status::Unauthorized,
             anyhow!("No valid authorization headers"),
         ))),
->>>>>>> d93597c3
     }
 }
 
@@ -186,15 +155,22 @@
             type Error = anyhow::Error;
 
             async fn from_request(req: &'r Request<'_>) -> Outcome<Self, Self::Error> {
-<<<<<<< HEAD
-                let (_, token, config, kp) = match extract_info(req) {
+                let (token, config, kp, oid) = match extract_info(req).await {
                     Ok(i) => i,
                     Err(o) => return o,
                 };
-                match token.action() {
-                    Action::$method { orbit_id, .. } => {
-                        let orbit = match load_orbit(*orbit_id, config.database.path.clone(), kp)
-                            .await
+                match (token.action(), &oid == token.target_orbit()) {
+                    (_, false) => Outcome::Failure((
+                        Status::BadRequest,
+                        anyhow!("Token target orbit not matching endpoint"),
+                    )),
+                    (Action::$method { .. }, true) => {
+                        let orbit = match load_orbit(
+                            *token.target_orbit(),
+                            config.database.path.clone(),
+                            kp,
+                        )
+                        .await
                         {
                             Ok(Some(o)) => o,
                             Ok(None) => {
@@ -205,33 +181,6 @@
                             }
                             Err(e) => return Outcome::Failure((Status::InternalServerError, e)),
                         };
-=======
-                let (_, token, config, oid) = match extract_info(req).await {
-                    Ok(i) => i,
-                    Err(o) => return o,
-                };
-                match (token.action(), &oid == token.target_orbit()) {
-                    (_, false) => Outcome::Failure((
-                        Status::BadRequest,
-                        anyhow!("Token target orbit not matching endpoint"),
-                    )),
-                    (Action::$method { .. }, true) => {
-                        let orbit =
-                            match load_orbit(*token.target_orbit(), config.database.path.clone())
-                                .await
-                            {
-                                Ok(Some(o)) => o,
-                                Ok(None) => {
-                                    return Outcome::Failure((
-                                        Status::NotFound,
-                                        anyhow!("No Orbit found"),
-                                    ))
-                                }
-                                Err(e) => {
-                                    return Outcome::Failure((Status::InternalServerError, e))
-                                }
-                            };
->>>>>>> d93597c3
                         match orbit.auth().authorize(token).await {
                             Ok(_) => Outcome::Success(Self(orbit)),
                             Err(e) => Outcome::Failure((Status::Unauthorized, e)),
@@ -257,11 +206,7 @@
     type Error = anyhow::Error;
 
     async fn from_request(req: &'r Request<'_>) -> Outcome<Self, Self::Error> {
-<<<<<<< HEAD
-        let (auth_data, token, config, kp) = match extract_info(req) {
-=======
-        let (auth_data, token, config, oid) = match extract_info(req).await {
->>>>>>> d93597c3
+        let (token, config, kp, oid) = match extract_info(req).await {
             Ok(i) => i,
             Err(o) => return o,
         };
@@ -273,42 +218,17 @@
             )),
             // Create actions dont have an existing orbit to authorize against, it's a node policy
             // TODO have policy config, for now just be very permissive :shrug:
-<<<<<<< HEAD
-            Action::Create {
-                orbit_id,
-                parameters,
-                ..
-            } => match token {
-                AuthTokens::Tezos(token_tz) => {
-                    if let Err(_) = verify_oid(orbit_id, parameters) {
-=======
             (Action::Create { parameters, .. }, true) => {
                 let (method, params) = match verify_oid(&token.target_orbit(), &parameters) {
                     Ok(r) => r,
                     _ => {
->>>>>>> d93597c3
                         return Outcome::Failure((
                             Status::BadRequest,
                             anyhow!("Incorrect Orbit ID"),
                         ))
                     }
-<<<<<<< HEAD
-
-                    match create_orbit(
-                        *orbit_id,
-                        config.database.path.clone(),
-                        &auth_data,
-                        &parameters,
-                        kp,
-                        &config.tzkt.api
-                    )
-                    .await
-                    {
-                        Ok(Some(orbit)) => Outcome::Success(Self(orbit)),
-                        Ok(None) => {
-=======
                 };
-                let controllers = match &token {
+                let (controllers, auth_data, auth_type) = match &token {
                     AuthTokens::Tezos(token_tz) => {
                         match method {
                             "tz" => {}
@@ -320,7 +240,6 @@
                             }
                         };
                         if params.get("address") != Some(&token_tz.pkh.as_str()) {
->>>>>>> d93597c3
                             return Outcome::Failure((
                                 Status::Unauthorized,
                                 anyhow!("Incorrect PKH param"),
@@ -331,7 +250,19 @@
                             fragment: Some("TezosMethod2021".to_string()),
                             ..Default::default()
                         };
-                        vec![vm]
+                        (
+                            vec![vm],
+                            match token_tz.serialize() {
+                                Ok(t) => t.into(),
+                                Err(_) => {
+                                    return Outcome::Failure((
+                                        Status::Unauthorized,
+                                        anyhow!("Invalid Tz Signed String Params"),
+                                    ))
+                                }
+                            },
+                            AuthTypes::Tezos,
+                        )
                     }
                     AuthTokens::ZCAP(ZCAPTokens { invocation, .. }) => {
                         let vm = match invocation.proof.as_ref().and_then(|p| {
@@ -345,7 +276,19 @@
                                 ))
                             }
                         };
-                        vec![vm]
+                        (
+                            vec![vm],
+                            match serde_json::to_vec(&invocation) {
+                                Ok(t) => t,
+                                Err(_) => {
+                                    return Outcome::Failure((
+                                        Status::Unauthorized,
+                                        anyhow!("Invalid ZCAP Invocation Params"),
+                                    ))
+                                }
+                            },
+                            AuthTypes::ZCAP,
+                        )
                     }
                     _ => {
                         return Outcome::Failure((
@@ -359,7 +302,10 @@
                     config.database.path.clone(),
                     controllers,
                     &auth_data,
-                    AuthTypes::ZCAP,
+                    auth_type,
+                    &parameters,
+                    kp,
+                    &config.tzkt.api,
                 )
                 .await
                 {
