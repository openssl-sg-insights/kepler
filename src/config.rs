use crate::allow_list::OrbitAllowListService;
use serde::{Deserialize, Serialize};
use std::path::PathBuf;

#[derive(Serialize, Deserialize, Debug, Default, Clone)]
pub struct Config {
    pub database: Database,
<<<<<<< HEAD
    pub tzkt: Tzkt,
=======
    pub orbits: OrbitsConfig,
}

#[derive(Serialize, Deserialize, Debug, Default, Clone)]
pub struct OrbitsConfig {
    #[serde(default)]
    pub public: bool,
>>>>>>> 9550543e
    #[serde(skip_serializing_if = "Option::is_none")]
    pub allowlist: Option<OrbitAllowListService>,
}

#[derive(Serialize, Deserialize, Debug, Clone)]
pub struct Database {
    pub path: PathBuf,
}

impl Default for Database {
    fn default() -> Database {
        Database {
            path: PathBuf::from(r"/tmp/kepler"),
        }
    }
}

#[derive(Serialize, Deserialize, Debug, Clone)]
pub struct Tzkt {
    pub api: String,
}

impl Default for Tzkt {
    fn default() -> Self {
        Self {
            api: "http://localhost:5000".into(),
        }
    }
}<|MERGE_RESOLUTION|>--- conflicted
+++ resolved
@@ -5,9 +5,7 @@
 #[derive(Serialize, Deserialize, Debug, Default, Clone)]
 pub struct Config {
     pub database: Database,
-<<<<<<< HEAD
     pub tzkt: Tzkt,
-=======
     pub orbits: OrbitsConfig,
 }
 
@@ -15,7 +13,6 @@
 pub struct OrbitsConfig {
     #[serde(default)]
     pub public: bool,
->>>>>>> 9550543e
     #[serde(skip_serializing_if = "Option::is_none")]
     pub allowlist: Option<OrbitAllowListService>,
 }
