use anyhow::{Error, Result};
<<<<<<< HEAD
use ipfs_embed::{Keypair, ToLibp2p};
=======
use rocket::response::Debug;
>>>>>>> 8f9b39e9
use rocket::{
    data::{Data, ToByteUnit},
    form::Form,
    http::Status,
    serde::{json::Json, Serialize},
    State,
};
use std::path::PathBuf;

use crate::allow_list::OrbitAllowList;
use crate::auth::{
    CreateAuthWrapper, DelAuthWrapper, GetAuthWrapper, ListAuthWrapper, PutAuthWrapper,
};
use crate::cas::{CidWrap, ContentAddressedStorage};
use crate::codec::{PutContent, SupportedCodecs};
use crate::config;
<<<<<<< HEAD
use crate::orbit::{create_orbit, load_orbit, verify_oid, AuthTypes, Orbit, PID};
=======
use crate::orbit::{create_orbit, load_orbit, verify_oid, AuthTypes, Orbit};
>>>>>>> 8f9b39e9

// TODO need to check for every relevant endpoint that the orbit ID in the URL matches the one in the auth token
async fn uri_listing(orbit: Orbit) -> Result<Json<Vec<String>>, (Status, String)> {
    orbit
        .list()
        .await
        .map_err(|_| {
            (
                Status::InternalServerError,
                "Failed to list Orbit contents".to_string(),
            )
        })
        .and_then(|l| {
            l.into_iter()
                .map(|c| {
                    orbit.make_uri(&c).map_err(|_| {
                        (
                            Status::InternalServerError,
                            "Failed to serialize CID".to_string(),
                        )
                    })
                })
                .collect::<Result<Vec<String>, (Status, String)>>()
                .map(|v| Json(v))
        })
}

#[get("/<_orbit_id>")]
pub async fn list_content(
    _orbit_id: CidWrap,
    orbit: ListAuthWrapper,
) -> Result<Json<Vec<String>>, (Status, String)> {
    uri_listing(orbit.0).await
}

#[get("/<orbit_id>", rank = 2)]
pub async fn list_content_no_auth(
    orbit_id: CidWrap,
    config: &State<config::Config>,
    kp: &State<Keypair>,
) -> Result<Json<Vec<String>>, (Status, String)> {
    let orbit = match load_orbit(orbit_id.0, config.database.path.clone(), kp).await {
        Ok(Some(o)) => o,
        Ok(None) => return Err((Status::NotFound, anyhow!("Orbit not found").to_string())),
        Err(e) => return Err((Status::InternalServerError, e.to_string())),
    };
    uri_listing(orbit).await
}

#[get("/<_orbit_id>/<hash>")]
pub async fn get_content(
    _orbit_id: CidWrap,
    hash: CidWrap,
    orbit: GetAuthWrapper,
<<<<<<< HEAD
) -> Result<Option<Vec<u8>>, (Status, String)> {
=======
) -> Result<Option<Vec<u8>>, Debug<Error>> {
>>>>>>> 8f9b39e9
    match orbit.0.get(&hash.0).await {
        Ok(Some(content)) => Ok(Some(content.to_vec())),
        Ok(None) => Ok(None),
        Err(_) => Ok(None),
    }
}

#[get("/<orbit_id>/<hash>", rank = 2)]
pub async fn get_content_no_auth(
    orbit_id: CidWrap,
    hash: CidWrap,
    config: &State<config::Config>,
    kp: &State<Keypair>,
) -> Result<Option<Vec<u8>>, (Status, String)> {
    let orbit = match load_orbit(orbit_id.0, config.database.path.clone(), kp).await {
        Ok(Some(o)) => o,
        Ok(None) => return Err((Status::NotFound, anyhow!("Orbit not found").to_string())),
        Err(e) => return Err((Status::InternalServerError, e.to_string())),
    };
    match orbit.get(&hash.0).await {
        Ok(Some(content)) => Ok(Some(content.to_vec())),
        Ok(None) => Ok(None),
        Err(_) => Ok(None),
    }
}

<<<<<<< HEAD
#[put("/<_orbit_id>", data = "<data>", rank = 1)]
=======
#[put("/<_orbit_id>", data = "<data>")]
>>>>>>> 8f9b39e9
pub async fn put_content(
    _orbit_id: CidWrap,
    data: Data<'_>,
    codec: SupportedCodecs,
    orbit: PutAuthWrapper,
) -> Result<String, (Status, String)> {
    match orbit
        .0
        .put(
            &data
                .open(1u8.megabytes())
                .into_bytes()
                .await
                .map_err(|_| (Status::BadRequest, "Failed to stream content".to_string()))?,
            codec,
        )
        .await
    {
        Ok(cid) => Ok(orbit.0.make_uri(&cid).map_err(|_| {
            (
                Status::InternalServerError,
                "Failed to generate URI".to_string(),
            )
        })?),
        Err(_) => Err((
            Status::InternalServerError,
            "Failed to store content".to_string(),
        )),
    }
}

<<<<<<< HEAD
#[put("/<_orbit_id>", format = "multipart/form-data", data = "<batch>")]
=======
#[put(
    "/<_orbit_id>",
    format = "multipart/form-data",
    data = "<batch>",
    rank = 2
)]
>>>>>>> 8f9b39e9
pub async fn batch_put_content(
    _orbit_id: CidWrap,
    orbit: PutAuthWrapper,
    batch: Form<Vec<PutContent>>,
) -> Result<String, (Status, &'static str)> {
    let mut uris = Vec::<String>::new();
    for content in batch.into_inner().into_iter() {
        uris.push(
            orbit
                .0
                .put(&content.content, content.codec)
                .await
                .map_or("".into(), |cid| {
                    orbit.0.make_uri(&cid).map_or("".into(), |s| s)
                }),
        );
    }
    Ok(uris.join("\n"))
}

#[delete("/<_orbit_id>/<hash>")]
pub async fn delete_content(
    _orbit_id: CidWrap,
    orbit: DelAuthWrapper,
    hash: CidWrap,
) -> Result<(), (Status, &'static str)> {
    Ok(orbit
        .0
        .delete(&hash.0)
        .await
        .map_err(|_| (Status::InternalServerError, "Failed to delete content"))?)
}

#[post("/<_orbit_id>", format = "text/plain", data = "<_params_str>")]
pub async fn open_orbit_authz(
    _orbit_id: CidWrap,
    _params_str: &str,
    _authz: CreateAuthWrapper,
) -> Result<(), (Status, &'static str)> {
    // create auth success, return OK
    Ok(())
}

#[post("/<orbit_id>", format = "text/plain", data = "<params_str>", rank = 2)]
pub async fn open_orbit_allowlist(
    orbit_id: CidWrap,
    params_str: &str,
    config: &State<config::Config>,
<<<<<<< HEAD
    kp: &State<Keypair>,
=======
>>>>>>> 8f9b39e9
) -> Result<(), (Status, &'static str)> {
    // no auth token, use allowlist
    match (
        verify_oid(&orbit_id.0, params_str),
        config.orbit_allow_list.as_ref(),
    ) {
        (_, None) => Err((Status::InternalServerError, "Allowlist Not Configured")),
        (Ok(_), Some(list)) => match list.is_allowed(&orbit_id.0).await {
            Ok(controllers) => {
                create_orbit(
                    orbit_id.0,
                    config.database.path.clone(),
                    controllers,
                    &[],
                    AuthTypes::ZCAP,
<<<<<<< HEAD
                    params_str,
                    &kp,
                    &config.tzkt.api,
=======
>>>>>>> 8f9b39e9
                )
                .await
                .map_err(|_| (Status::InternalServerError, "Failed to create Orbit"))?;
                Ok(())
            }
<<<<<<< HEAD
            _ => Err((Status::BadRequest, "Orbit not allowed")),
=======
            _ => Err((Status::Unauthorized, "Orbit not allowed")),
>>>>>>> 8f9b39e9
        },
        (Err(_), _) => Err((Status::BadRequest, "Invalid Orbit Params")),
    }
}

#[options("/<_s..>")]
pub async fn cors(_s: PathBuf) -> () {
    ()
}

#[derive(Serialize)]
pub struct HostInfo {
    pub id: PID,
}

#[get("/hostInfo")]
pub async fn get_host_info(kp: &State<Keypair>) -> Result<Json<HostInfo>, (Status, &'static str)> {
    Ok(Json(HostInfo {
        id: PID(kp.to_peer_id()),
    }))
}<|MERGE_RESOLUTION|>--- conflicted
+++ resolved
@@ -1,9 +1,5 @@
 use anyhow::{Error, Result};
-<<<<<<< HEAD
 use ipfs_embed::{Keypair, ToLibp2p};
-=======
-use rocket::response::Debug;
->>>>>>> 8f9b39e9
 use rocket::{
     data::{Data, ToByteUnit},
     form::Form,
@@ -20,11 +16,7 @@
 use crate::cas::{CidWrap, ContentAddressedStorage};
 use crate::codec::{PutContent, SupportedCodecs};
 use crate::config;
-<<<<<<< HEAD
 use crate::orbit::{create_orbit, load_orbit, verify_oid, AuthTypes, Orbit, PID};
-=======
-use crate::orbit::{create_orbit, load_orbit, verify_oid, AuthTypes, Orbit};
->>>>>>> 8f9b39e9
 
 // TODO need to check for every relevant endpoint that the orbit ID in the URL matches the one in the auth token
 async fn uri_listing(orbit: Orbit) -> Result<Json<Vec<String>>, (Status, String)> {
@@ -79,11 +71,7 @@
     _orbit_id: CidWrap,
     hash: CidWrap,
     orbit: GetAuthWrapper,
-<<<<<<< HEAD
 ) -> Result<Option<Vec<u8>>, (Status, String)> {
-=======
-) -> Result<Option<Vec<u8>>, Debug<Error>> {
->>>>>>> 8f9b39e9
     match orbit.0.get(&hash.0).await {
         Ok(Some(content)) => Ok(Some(content.to_vec())),
         Ok(None) => Ok(None),
@@ -110,11 +98,7 @@
     }
 }
 
-<<<<<<< HEAD
-#[put("/<_orbit_id>", data = "<data>", rank = 1)]
-=======
 #[put("/<_orbit_id>", data = "<data>")]
->>>>>>> 8f9b39e9
 pub async fn put_content(
     _orbit_id: CidWrap,
     data: Data<'_>,
@@ -146,16 +130,12 @@
     }
 }
 
-<<<<<<< HEAD
-#[put("/<_orbit_id>", format = "multipart/form-data", data = "<batch>")]
-=======
 #[put(
     "/<_orbit_id>",
     format = "multipart/form-data",
     data = "<batch>",
     rank = 2
 )]
->>>>>>> 8f9b39e9
 pub async fn batch_put_content(
     _orbit_id: CidWrap,
     orbit: PutAuthWrapper,
@@ -204,10 +184,7 @@
     orbit_id: CidWrap,
     params_str: &str,
     config: &State<config::Config>,
-<<<<<<< HEAD
     kp: &State<Keypair>,
-=======
->>>>>>> 8f9b39e9
 ) -> Result<(), (Status, &'static str)> {
     // no auth token, use allowlist
     match (
@@ -223,22 +200,15 @@
                     controllers,
                     &[],
                     AuthTypes::ZCAP,
-<<<<<<< HEAD
                     params_str,
                     &kp,
                     &config.tzkt.api,
-=======
->>>>>>> 8f9b39e9
                 )
                 .await
                 .map_err(|_| (Status::InternalServerError, "Failed to create Orbit"))?;
                 Ok(())
             }
-<<<<<<< HEAD
-            _ => Err((Status::BadRequest, "Orbit not allowed")),
-=======
             _ => Err((Status::Unauthorized, "Orbit not allowed")),
->>>>>>> 8f9b39e9
         },
         (Err(_), _) => Err((Status::BadRequest, "Invalid Orbit Params")),
     }
